import json
import unittest
from unittest.mock import MagicMock, mock_open, patch

from dynatrace_extension.sdk.communication import MAX_LOG_REQUEST_SIZE, MAX_METRIC_REQUEST_SIZE, HttpClient, divide_into_batches


class TestCommunication(unittest.TestCase):
    @patch("builtins.open", mock_open(read_data="test_token"))
    @patch.object(HttpClient, "_make_request", return_value=MagicMock())
    def test_http_client_metric_report(self, mock_make_request):
        http_client = HttpClient("https://localhost:9999", "1", "token", MagicMock())
        few_metrics = ["metric 1", "metric 2"]
        responses = http_client.send_metrics(few_metrics)
        self.assertEqual(len(responses), 1)

        many_metrics = ['my.metric,dim="dim" 10'] * 500 * 100
        responses = http_client.send_metrics(many_metrics)
        self.assertEqual(len(responses), 2)

        no_metrics = []
        responses = http_client.send_metrics(no_metrics)
        self.assertEqual(len(responses), 0)

    def test_large_log_chunk(self):

        # This is 14_660_000 bytes
        events = []
        for i in range(5000):
            attributes = {}
            for j in range(150):
                attributes[f"attribute{j}"] = j
            events.append(attributes)

        # it needs to be divided into 4 lists, each with 3_665_000 bytes
        chunks = list(divide_into_batches(events, MAX_LOG_REQUEST_SIZE))
        self.assertEqual(len(chunks), 4)
        self.assertEqual(len(chunks[0]), 3665000)
        self.assertEqual(len(chunks[1]), 3665000)
        self.assertEqual(len(chunks[2]), 3665000)
        self.assertEqual(len(chunks[3]), 3665000)

    def test_small_log_chunk(self):
        events = []
        for i in range(10):
            attributes = {}
            for j in range(10):
                attributes[f"attribute{j}"] = j
            events.append(attributes)

        chunks = list(divide_into_batches(events, MAX_LOG_REQUEST_SIZE))
        self.assertEqual(len(chunks), 1)
        self.assertEqual(len(chunks[0]), 1720)

    def test_large_metric_chunk(self):

        metrics = ['my.metric,dim="dim" 10'] * 500 * 100

        # it needs to be divided into 2 lists, each with 650_000 bytes
        chunks = list(divide_into_batches(metrics, MAX_METRIC_REQUEST_SIZE, "\n"))
        self.assertEqual(len(chunks), 2)
<<<<<<< HEAD
        self.assertEqual(len(chunks[0]), 650000)
        self.assertEqual(len(chunks[1]), 650002)
=======
        self.assertEqual(len(chunks[0]), 574999)
        self.assertEqual(len(chunks[1]), 574999)
>>>>>>> 167bb8e7

    def test_small_metric_chunk(self):
        metrics = ['my.metric,dim="dim" 10'] * 100

        chunks = list(divide_into_batches(metrics, MAX_METRIC_REQUEST_SIZE, "\n"))
        self.assertEqual(len(chunks), 1)
        self.assertEqual(len(chunks[0]), 2299)

    def test_no_metrics(self):
        metrics = []

        chunks = list(divide_into_batches(metrics, MAX_METRIC_REQUEST_SIZE, "\n"))
        self.assertEqual(len(chunks), 0)

    def test_large_log_chunk_valid_json(self):

        events = []
        for i in range(5000):
            attributes = {}
            for j in range(150):
                attributes[f"attribute{j}"] = j
            events.append(attributes)

        # it needs to be divided into 4 lists, each with 3_665_000 bytes
        chunks = list(divide_into_batches(events, MAX_LOG_REQUEST_SIZE))
        self.assertEqual(len(chunks), 4)

        for chunk in chunks:
            json.loads(chunk)<|MERGE_RESOLUTION|>--- conflicted
+++ resolved
@@ -59,13 +59,8 @@
         # it needs to be divided into 2 lists, each with 650_000 bytes
         chunks = list(divide_into_batches(metrics, MAX_METRIC_REQUEST_SIZE, "\n"))
         self.assertEqual(len(chunks), 2)
-<<<<<<< HEAD
-        self.assertEqual(len(chunks[0]), 650000)
-        self.assertEqual(len(chunks[1]), 650002)
-=======
         self.assertEqual(len(chunks[0]), 574999)
         self.assertEqual(len(chunks[1]), 574999)
->>>>>>> 167bb8e7
 
     def test_small_metric_chunk(self):
         metrics = ['my.metric,dim="dim" 10'] * 100
