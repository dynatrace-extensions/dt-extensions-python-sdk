--- conflicted
+++ resolved
@@ -445,13 +445,8 @@
         return
 
     if join_with is not None:
-<<<<<<< HEAD
-        items = join_with.join(items)
-        encoded = f"{items}".encode(errors="replace")
-=======
         joined = join_with.join(items)
         encoded = f"{joined}".encode(errors="replace")
->>>>>>> 167bb8e7
     else:
         encoded = json.dumps(items).encode(errors="replace")
     size = len(encoded)
