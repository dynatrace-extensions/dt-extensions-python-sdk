# SPDX-FileCopyrightText: 2023-present Dynatrace LLC
#
# SPDX-License-Identifier: MIT

<<<<<<< HEAD
__version__ = "1.2.4"
=======
__version__ = "1.2.5"
>>>>>>> 9b75cc03
<|MERGE_RESOLUTION|>--- conflicted
+++ resolved
@@ -2,8 +2,4 @@
 #
 # SPDX-License-Identifier: MIT
 
-<<<<<<< HEAD
-__version__ = "1.2.4"
-=======
-__version__ = "1.2.5"
->>>>>>> 9b75cc03
+__version__ = "1.2.5"